--- conflicted
+++ resolved
@@ -218,14 +218,10 @@
       'Hey, Omi', 
       'Hey omi,',
       'Hey, omi,',
-<<<<<<< HEAD
       'Hey Omi.',
       'Hey, Omi.',
       'Hey omi.',
       'Hey, omi.'
-=======
-      'Hey, omi.',
->>>>>>> a4973c1f
     ],
     help_keywords: [
       'help', 'what can you do', 'how to use', 'instructions', 'guide',
